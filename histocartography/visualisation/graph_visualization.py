import bisect
from abc import ABC, abstractmethod
from collections.abc import Iterable
from itertools import cycle
from typing import List, Tuple

import dgl
import numpy as np
from PIL import Image, ImageDraw, ImageFilter
<<<<<<< HEAD
import matplotlib
=======
>>>>>>> efa17502
from skimage.segmentation import mark_boundaries

from ..ml.layers.constants import CENTROID
from ..pipeline import PipelineStep
from ..utils.draw_utils import (
    draw_circle,
    draw_ellipse,
    draw_line,
    rgb,
    map_value_to_color,
<<<<<<< HEAD
    name2rgb,
=======
>>>>>>> efa17502
)
from ..utils.vector import create_buckets

N_BUCKETS = 10
COLOR = "color"
RADIUS = "radius"
THICKNESS = "thickness"
COLORMAP = "colormap"


<<<<<<< HEAD
class BaseImageVisualization(PipelineStep):
    """
    Base visualization class
    """
=======
class BaseVisualization(PipelineStep):
    """
    Base visualization class
    """

    def __init__(self, **kwargs) -> None:
        """
        Base visualization class
        """
        super().__init__(**kwargs)

    def process(
        self,
        canvas: np.ndarray,
        graph: dgl.DGLGraph,
        instance_map: np.ndarray = None,
        node_attributes: dict = None,
        edge_attributes: dict = None,
        instance_attributes: dict = None,
    ) -> Image:

        viz_canvas = self.draw_instances(canvas, instance_map, instance_attributes)
        draw = ImageDraw.Draw(viz_canvas, "RGBA")

        graph = self.graph_preprocessing(graph)

        self.draw_edges(draw, graph, edge_attributes)
        self.draw_nodes(draw, graph, node_attributes)

        return viz_canvas

    @abstractmethod
    def draw_nodes(self, draw: ImageDraw, graph: dgl.DGLGraph, node_attributes: dict):
        """
        draw nodes on the canvas
        """

    @abstractmethod
    def draw_edges(self, draw: ImageDraw, graph: dgl.DGLGraph, edge_attributes: dict):
        """
        draw nodes on the canvas
        """

    @abstractmethod
    def draw_instances(
        self, canvas: np.ndarray, instance_map: np.ndarray, instance_attributes: dict
    ):
        """
        draw edges on the canvas
        """

    @abstractmethod
    def graph_preprocessing(self, graph: dgl.DGLGraph):
        """
        preprocesses the graph (e.g., to reorganize spatially)
        """


class OverlayGraphVisualization(BaseVisualization):
    def __init__(
        self,
        node_style: str = "outline",
        node_color: str = "yellow",
        node_radius: int = 5,
        edge_style: str = "line",
        edge_color: str = "blue",
        edge_thickness: int = 2,
        colormap="viridis",
        show_colormap=False,
        **kwargs
    ) -> None:
        """
        Overlay graph visualization class. It overlays a graph drawn with
        PIL on top of an image canvas. Nodes outside of the canvas support will
        be ignored.

        Args :
            node_style: str = "outline" or "fill",
            node_color: str = "yellow",
            node_radius: int = 5,
            edge_style: str = "line",
            edge_color: str = "blue",
            edge_thickness: int = 2,
            colormap="viridis",
            show_colormap=False,

        """
        super().__init__(**kwargs)
        self.node_style = node_style
        self.node_color = node_color
        self.node_radius = node_radius
        self.edge_style = edge_style
        self.edge_color = edge_color
        self.edge_thickness = edge_thickness
        self.colormap = colormap

    def graph_preprocessing(self, graph: dgl.DGLGraph):
        return graph

    def draw_nodes(
        self, draw: ImageDraw, graph: dgl.DGLGraph, node_attributes: dict = None
    ):
        """
        Draws the nodes on top of the canvas.
        Args:

            draw : ImageDraw canvas
            graph: dgl.DGLGraph with the information to be added
            node_attributes: dict with any the following keywords ('color', 'radius', 'colormap')
>>>>>>> efa17502

            'color': sting name of the color for all nodes, an iterable of color_values to map with using a Matplotlib 'colormap'
        """

        # extract centroids
        centroids = graph.ndata[CENTROID]

        if node_attributes is None:
            node_attributes = {}

        colors = node_attributes.get(COLOR, [self.node_color])
        radii = node_attributes.get(RADIUS, [self.node_radius])
        colormap = node_attributes.get(COLORMAP, self.colormap)
        thicknesses = node_attributes.get(THICKNESS, [2])
        if not isinstance(colors, Iterable):
            colors = [colors]
        if not isinstance(radii, Iterable):
            radii = [radii]
        if not isinstance(thicknesses, Iterable):
            thicknesses = [thicknesses]

        radius = cycle(radii)
        color = cycle(colors)
        thickness = cycle(thicknesses)

        if self.node_style == "outline":
            for centroid in centroids:
                draw_circle(
                    centroid,
                    draw,
                    outline_color=map_value_to_color(next(color), colormap),
                    fill_color=None,
                    radius=next(radius),
                    width=next(thickness),
                )

        if self.node_style == "fill":
            for centroid in centroids:
                draw_circle(
                    centroid,
                    draw,
                    outline_color=None,
                    fill_color=map_value_to_color(next(color), colormap),
                    radius=next(radius),
                    width=next(thickness),
                )

    def draw_edges(
        self, draw: ImageDraw, graph: dgl.DGLGraph, edge_attributes: dict = None
    ):
        """
        Draws the nodes on top of the canvas.
        Args:

            draw : ImageDraw canvas
            graph: dgl.DGLGraph with the information to be added
            edge_attributes: dict with any the following keywords ('color', 'thickness', 'colormap')

            'color': sting name of the color for all edges, an iterable of color_values to map with using a Matplotlib 'colormap'
        """
        # extract centroids
        centroids = graph.ndata[CENTROID]
        src, dst = graph.edges()
        edges = [(s.item(), d.item()) for (s, d) in zip(src, dst)]

        if edge_attributes is None:
            edge_attributes = {}

        colors = edge_attributes.get(COLOR, [self.edge_color])
        thicknesses = edge_attributes.get(THICKNESS, self.edge_thickness)
        colormap = edge_attributes.get(COLORMAP, self.colormap)
        if not isinstance(colors, Iterable):
            colors = [colors]
        if not isinstance(thicknesses, Iterable):
            thicknesses = [thicknesses]

        color = cycle(colors)
        thickness = cycle(thicknesses)

        if self.edge_style is not None:
            for edge in edges:
                src_centroid = [
                    centroids[edge[0]][1].item(),
                    centroids[edge[0]][0].item(),
                ]
                dst_centroid = [
                    centroids[edge[1]][1].item(),
                    centroids[edge[1]][0].item(),
                ]
                draw_line(
                    src_centroid,
                    dst_centroid,
                    draw,
                    fill_col=map_value_to_color(next(color), colormap),
                    line_wid=next(thickness),
                )

    def draw_instances(
        self,
        canvas: np.ndarray,
        instance_map: np.ndarray = None,
        instance_attributes: dict = None,
    ):
        """
        Draws the canvas of the image using the instance map.
        Args:

            canvas: np.ndarray,
            instance_map: np.ndarray = None,
            instance_attributes: dict = None,
        """

        if instance_map is not None:
            canvas = 255*mark_boundaries(canvas, instance_map, color=(
                0, 0, 0), mode='thick')
            
        image = Image.fromarray(canvas.astype(np.uint8))
        viz_canvas = image.copy()
        
        return viz_canvas


class GraphVisualization(PipelineStep):
    def __init__(
        self,
        instance_style="outline",
        color="black",
        thickness=1,
        colormap=None,
        alpha=0.5,
        **kwargs
    ) -> None:
        """
<<<<<<< HEAD
        Base visualization class
=======
        GraphVisualization constructor

        Args:
            show_centroid (bool, Optional): If a circle around each centroid is drawn. Default to True.
            show_edges (bool, Optional): if the edges are drawn. Default to False.
            centroid_outline (Tuple[int, int, int], Optional): Centroid outline color. Default to (0, 0, 255),
            centroid_fill (Tuple[int, int, int], Optional): Centroid fill color.  Default to (0, 0, 255),
            alpha (float, Optional): Transparency of the overlaid segmentation mask. Default to 0.3.
>>>>>>> efa17502
        """
        super().__init__(**kwargs)
        self.instance_style = instance_style
        self.color = color
        self.thickness = thickness
        self.colormap = colormap
        self.alpha = alpha

    def process(
        self,
<<<<<<< HEAD
        canvas: np.ndarray,
        instance_map: np.ndarray = None,
        instance_attributes: dict = None,
    ) -> Image:

        viz_canvas = self.draw_instances(canvas, instance_map, instance_attributes)
        draw = ImageDraw.Draw(viz_canvas, "RGBA")

        return viz_canvas

    @abstractmethod
    def draw_instances(
        self, canvas: np.ndarray, instance_map: np.ndarray, instance_attributes: dict
    ):
        """
        draw edges on the canvas
        """


=======
        image: np.ndarray,
        graph: dgl.DGLGraph,
        node_importance: np.ndarray = None,
        instance_map: np.ndarray = None,
    ) -> Image:
        """
        Visualize an image along with a graph.
>>>>>>> efa17502


class InstanceImageVisualization(BaseImageVisualization):
    """
    Base visualization class
    """

    def __init__(self, **kwargs) -> None:
        """
        Base visualization class
        """
        super().__init__(**kwargs)

    def draw_instances(
        self,
        canvas: np.ndarray,
        instance_map: np.ndarray = None,
        instance_attributes: dict = None,
    ):
        """
        Draws the canvas of the image using the instance map.
        Args:
<<<<<<< HEAD

            canvas: np.ndarray,
            instance_map: np.ndarray = None,
            instance_attributes: dict = None,
        """
        if instance_attributes is None:
            instance_attributes = {}
        color = instance_attributes.get(COLOR, self.color)
        thickness = instance_attributes.get(THICKNESS, self.thickness)
        colormap = instance_attributes.get(COLORMAP, self.colormap)

        if 'outline' in self.instance_style.lower():
            canvas = np.uint8(255 * mark_boundaries(
                canvas, instance_map, color=name2rgb(color), mode="thick"
            ))

        if 'fill' in self.instance_style.lower():
            canvas[instance_map>0] = canvas[instance_map>0] * (1-self.alpha)
            if colormap is not None:
                number_of_colors = np.max(instance_map)
                cmap = matplotlib.cm.get_cmap(colormap, number_of_colors)
            else:
                cmap = matplotlib.colors.ListedColormap([color, color])
            colorized_instance_map = instance_map.astype(np.float32) / np.max(instance_map) 
            colorized_instance_map = np.uint8(cmap(colorized_instance_map)*255)[:,:,0:3]
            colorized_instance_map[instance_map==0,:] = 0
            canvas = np.uint8(canvas + colorized_instance_map * self.alpha)    
        image = Image.fromarray(canvas)

        viz_canvas = image.copy()

        return viz_canvas


class BaseGraphVisualization(PipelineStep):
    """
    Base visualization class
    """

    def __init__(self, instance_visualizer: InstanceImageVisualization = None, **kwargs) -> None:
        """
        Base visualization class
        """
        super().__init__(**kwargs)
        if instance_visualizer is None:
            self.instance_visualizer = InstanceImageVisualization()
        else:
            self.instance_visualizer = instance_visualizer

    def process(
        self,
        canvas: np.ndarray,
        graph: dgl.DGLGraph,
        instance_map: np.ndarray = None,
        node_attributes: dict = None,
        edge_attributes: dict = None,
        instance_attributes: dict = None,
    ) -> Image:

        viz_canvas = self.draw_instances(canvas, instance_map, instance_attributes)
        draw = ImageDraw.Draw(viz_canvas, "RGBA")

        graph = self.graph_preprocessing(graph)

        self.draw_edges(draw, graph, edge_attributes)
        self.draw_nodes(draw, graph, node_attributes)

        return viz_canvas

    @abstractmethod
    def draw_nodes(self, draw: ImageDraw, graph: dgl.DGLGraph, node_attributes: dict):
        """
        draw nodes on the canvas
        """

    @abstractmethod
    def draw_edges(self, draw: ImageDraw, graph: dgl.DGLGraph, edge_attributes: dict):
        """
        draw nodes on the canvas
        """

    @abstractmethod
    def draw_instances(
        self, canvas: np.ndarray, instance_map: np.ndarray, instance_attributes: dict
    ):
        """
        draw edges on the canvas
        """
=======
            image (np.ndarray): Image
            graph (dgl.DGLGraph): Graph. Must include centroids in ndata.
            node_importance (np.ndarray): Node importance scores. Default to None.
            instance_map (np.ndarray): Instance map. Default to None.

        Returns:
            canvas (PIL Image): Image with overlaid graph.
        """
        image = Image.fromarray(image)
        canvas = image.copy()
        draw = ImageDraw.Draw(canvas, "RGBA")

        # extract centroids and edges from graph
        cent_cg, edges_cg = self._get_centroid_and_edges(graph)

        if self.show_edges:
            self.draw_edges(cent_cg, edges_cg, draw, (255, 255, 0), 2)

        # draw centroids
        if self.show_centroid:
            self.draw_centroid(cent_cg, draw, (255, 0, 0), node_importance)

        if instance_map is not None:
            if np.sum(instance_map == 0) == 0:  # we have dense segmentation masks
                canvas = self._draw_dense_instance_map(
                    image, instance_map, node_importance
                )
            else:
                instance_map = instance_map.squeeze()
                mask = Image.new("RGBA", canvas.size, (0, 255, 0, 255))
                alpha_ch = ((instance_map != 0) * 255).astype(np.uint8).squeeze()
                alpha_ch = Image.fromarray(alpha_ch).convert("L")
                alpha_ch = alpha_ch.filter(ImageFilter.FIND_EDGES)
                mask.putalpha(alpha_ch)
                canvas.paste(mask, (0, 0), mask)

        return canvas

    def _draw_dense_instance_map(
        self, image: np.ndarray, mask: np.ndarray, node_importance: np.ndarray = None
    ):
        """
        Draw a dense instance map on an image.

        Args:
            image (np.ndarray): Image
            mask (np.ndarray): Instance map. Default to None.
            node_importance (np.ndarray): Node importance scores. Default to None.

        Returns:
            canvas (PIL Image): Image with overlaid instance map.
        """
        if node_importance is not None:
            # 1. get buckets and colors
            buckets, colors = self._get_buckets(node_importance, with_colors=True)

            # 2. map superpixel id to importance score
            def mp1(entry, mapper):
                return mapper[entry]

            id_to_imp_map = {
                k: v for k, v in zip(list(np.unique(mask)), list(node_importance))
            }
            mask = np.vectorize(mp1)(mask, id_to_imp_map)

            # 3. map importance score to color
            imp_to_color_map = {
                imp: np.array(colors[bisect.bisect(buckets, imp) - 1])
                for imp in node_importance
            }

            def mp2(x):
                return imp_to_color_map[x]

            mask = np.vectorize(mp2, signature="()->(n)")(mask)
            canvas = Image.fromarray(
                (self.alpha * np.asarray(image) + (1 - self.alpha) * mask).astype(
                    np.uint8
                )
            )
        else:
            canvas = Image.fromarray(
                (mark_boundaries(np.array(image), mask) * 255).astype(np.uint8)
            )
        return canvas

    def draw_centroid(self, centroids, draw_bd, fill, node_importance=None):
        """
        Draw centroids on draw_db.
            Args:
                centroids (List): Centroid location.
                draw_bd (ImageDraw.Draw): Drawing tool.
                fill (Tuple[int, int, int], Optional): Default to (255, 255, 0).
                width (int, Optional): Edge stroke width. Default to 2.
                node_importance (np.ndarray, Optional): Node importance scores.
        """
        if node_importance is not None:
            buckets, colors = self._get_buckets(node_importance, with_colors=True)
        for centroid_id, centroid in enumerate(centroids):
            centroid = [centroid[1], centroid[0]]
            if node_importance is not None:
                outline = colors[
                    bisect.bisect(buckets, node_importance[centroid_id]) - 1
                ]
                fill_col = outline
            else:
                outline = self.centroid_outline
                fill_col = self.centroid_fill
            draw_ellipse(centroid, draw_bd, fill_col=fill_col, outline=outline)
>>>>>>> efa17502

    @abstractmethod
    def graph_preprocessing(self, graph: dgl.DGLGraph):
        """
        preprocesses the graph (e.g., to reorganize spatially)
        """
<<<<<<< HEAD
=======
        Quantize the node importance scores into N_BUCKETS bins. Additionaly
        associate a color to each bin (low: blue, high: red)
>>>>>>> efa17502


class OverlayGraphVisualization(BaseGraphVisualization):
    def __init__(
        self,
        node_style: str = "outline",
        node_color: str = "yellow",
        node_radius: int = 5,
        edge_style: str = "line",
        edge_color: str = "blue",
        edge_thickness: int = 2,
        colormap="viridis",
        show_colormap=False,
        **kwargs
    ) -> None:
        """
        Overlay graph visualization class. It overlays a graph drawn with
        PIL on top of an image canvas. Nodes outside of the canvas support will
        be ignored.

        Args :
            node_style: str = "outline" or "fill",
            node_color: str = "yellow",
            node_radius: int = 5,
            edge_style: str = "line",
            edge_color: str = "blue",
            edge_thickness: int = 2,
            colormap="viridis",
            show_colormap=False,

        """
        super().__init__(**kwargs)
        self.node_style = node_style
        self.node_color = node_color
        self.node_radius = node_radius
        self.edge_style = edge_style
        self.edge_color = edge_color
        self.edge_thickness = edge_thickness
        self.colormap = colormap

    def graph_preprocessing(self, graph: dgl.DGLGraph):
        return graph

    def draw_nodes(
        self, draw: ImageDraw, graph: dgl.DGLGraph, node_attributes: dict = None
    ):
        """
        Draws the nodes on top of the canvas.
        Args:
<<<<<<< HEAD

            draw : ImageDraw canvas
            graph: dgl.DGLGraph with the information to be added
            node_attributes: dict with any the following keywords ('color', 'radius', 'colormap')

            'color': sting name of the color for all nodes, an iterable of color_values to map with using a Matplotlib 'colormap'
=======
            node_importance (np.ndarray): Node importance scores (one per node).
            with_colors (bool, Optional): If we build colors for each bucket.

        Returns:
            buckets (List): Quantized node importances
            colors (Dict): RGB colors asscoiated to each bucket.
>>>>>>> efa17502
        """

        # extract centroids
        centroids = graph.ndata[CENTROID]

        if node_attributes is None:
            node_attributes = {}

        colors = node_attributes.get(COLOR, [self.node_color])
        radii = node_attributes.get(RADIUS, [self.node_radius])
        colormap = node_attributes.get(COLORMAP, self.colormap)
        thicknesses = node_attributes.get(THICKNESS, [2])
        if not isinstance(colors, Iterable):
            colors = [colors]
        if not isinstance(radii, Iterable):
            radii = [radii]
        if not isinstance(thicknesses, Iterable):
            thicknesses = [thicknesses]

        radius = cycle(radii)
        color = cycle(colors)
        thickness = cycle(thicknesses)

        if self.node_style == "outline":
            for centroid in centroids:
                draw_circle(
                    centroid,
                    draw,
                    outline_color=map_value_to_color(next(color), colormap),
                    fill_color=None,
                    radius=next(radius),
                    width=next(thickness),
                )

<<<<<<< HEAD
        if self.node_style == "fill":
            for centroid in centroids:
                draw_circle(
                    centroid,
                    draw,
                    outline_color=None,
                    fill_color=map_value_to_color(next(color), colormap),
                    radius=next(radius),
                    width=next(thickness),
                )
=======
    @staticmethod
    def draw_edges(
        centroids: List,
        edges: List,
        draw_bd: ImageDraw.Draw,
        fill: Tuple[int, int, int] = (255, 255, 0),
        width: int = 2,
    ):
        """
        Draw edges on draw_bd
            Args:
                centroids (List): Centroid location.
                edges (List): Edge list.
                draw_bd (ImageDraw.Draw): Drawing tool.
                fill (Tuple[int, int, int], Optional): Default to (255, 255, 0).
                width (int, Optional): Edge stroke width. Default to 2.
        """
        for edge in edges:
            src_centroid = [centroids[edge[0]][1].item(), centroids[edge[0]][0].item()]
            dst_centroid = [centroids[edge[1]][1].item(), centroids[edge[1]][0].item()]
            draw_line(src_centroid, dst_centroid, draw_bd, fill, width)

    @staticmethod
    def _get_centroid_and_edges(graph: dgl.DGLGraph):
        """
        Extract the centroid locations and edges from a DGL graph.
>>>>>>> efa17502

    def draw_edges(
        self, draw: ImageDraw, graph: dgl.DGLGraph, edge_attributes: dict = None
    ):
        """
        Draws the nodes on top of the canvas.
        Args:
<<<<<<< HEAD

            draw : ImageDraw canvas
            graph: dgl.DGLGraph with the information to be added
            edge_attributes: dict with any the following keywords ('color', 'thickness', 'colormap')

            'color': sting name of the color for all edges, an iterable of color_values to map with using a Matplotlib 'colormap'
=======
            graph (dgl.DGLGraph): A graph

        Returns:
            centroids (torch.FloatTensor): Centroids (N x 2).
            edges (list[Tuple]): Edges of the graph.
>>>>>>> efa17502
        """
        # extract centroids
        centroids = graph.ndata[CENTROID]
        src, dst = graph.edges()
        edges = [(s.item(), d.item()) for (s, d) in zip(src, dst)]

        if edge_attributes is None:
            edge_attributes = {}

        colors = edge_attributes.get(COLOR, [self.edge_color])
        thicknesses = edge_attributes.get(THICKNESS, self.edge_thickness)
        colormap = edge_attributes.get(COLORMAP, self.colormap)
        if not isinstance(colors, Iterable):
            colors = [colors]
        if not isinstance(thicknesses, Iterable):
            thicknesses = [thicknesses]

        color = cycle(colors)
        thickness = cycle(thicknesses)

        if self.edge_style is not None:
            for edge in edges:
                src_centroid = [
                    centroids[edge[0]][1].item(),
                    centroids[edge[0]][0].item(),
                ]
                dst_centroid = [
                    centroids[edge[1]][1].item(),
                    centroids[edge[1]][0].item(),
                ]
                draw_line(
                    src_centroid,
                    dst_centroid,
                    draw,
                    fill_col=map_value_to_color(next(color), colormap),
                    line_wid=next(thickness),
                )

    def draw_instances(
        self,
        canvas: np.ndarray,
        instance_map: np.ndarray = None,
        instance_attributes: dict = None,
    ):
        """
        Draws the canvas of the image using the instance map.
        Args:

            canvas: np.ndarray,
            instance_map: np.ndarray = None,
            instance_attributes: dict = None,
        """
        
        if instance_map is not None:
            canvas = self.instance_visualizer.process(
                canvas,
                instance_map=instance_map,
                instance_attributes=instance_attributes,
            )
        if isinstance(canvas, Image.Image):
            image = canvas
        else:
            image = Image.fromarray(canvas.astype(np.uint8))
        viz_canvas = image.copy()

        return viz_canvas
<|MERGE_RESOLUTION|>--- conflicted
+++ resolved
@@ -7,10 +7,7 @@
 import dgl
 import numpy as np
 from PIL import Image, ImageDraw, ImageFilter
-<<<<<<< HEAD
 import matplotlib
-=======
->>>>>>> efa17502
 from skimage.segmentation import mark_boundaries
 
 from ..ml.layers.constants import CENTROID
@@ -21,10 +18,7 @@
     draw_line,
     rgb,
     map_value_to_color,
-<<<<<<< HEAD
     name2rgb,
-=======
->>>>>>> efa17502
 )
 from ..utils.vector import create_buckets
 
@@ -35,122 +29,10 @@
 COLORMAP = "colormap"
 
 
-<<<<<<< HEAD
 class BaseImageVisualization(PipelineStep):
     """
     Base visualization class
     """
-=======
-class BaseVisualization(PipelineStep):
-    """
-    Base visualization class
-    """
-
-    def __init__(self, **kwargs) -> None:
-        """
-        Base visualization class
-        """
-        super().__init__(**kwargs)
-
-    def process(
-        self,
-        canvas: np.ndarray,
-        graph: dgl.DGLGraph,
-        instance_map: np.ndarray = None,
-        node_attributes: dict = None,
-        edge_attributes: dict = None,
-        instance_attributes: dict = None,
-    ) -> Image:
-
-        viz_canvas = self.draw_instances(canvas, instance_map, instance_attributes)
-        draw = ImageDraw.Draw(viz_canvas, "RGBA")
-
-        graph = self.graph_preprocessing(graph)
-
-        self.draw_edges(draw, graph, edge_attributes)
-        self.draw_nodes(draw, graph, node_attributes)
-
-        return viz_canvas
-
-    @abstractmethod
-    def draw_nodes(self, draw: ImageDraw, graph: dgl.DGLGraph, node_attributes: dict):
-        """
-        draw nodes on the canvas
-        """
-
-    @abstractmethod
-    def draw_edges(self, draw: ImageDraw, graph: dgl.DGLGraph, edge_attributes: dict):
-        """
-        draw nodes on the canvas
-        """
-
-    @abstractmethod
-    def draw_instances(
-        self, canvas: np.ndarray, instance_map: np.ndarray, instance_attributes: dict
-    ):
-        """
-        draw edges on the canvas
-        """
-
-    @abstractmethod
-    def graph_preprocessing(self, graph: dgl.DGLGraph):
-        """
-        preprocesses the graph (e.g., to reorganize spatially)
-        """
-
-
-class OverlayGraphVisualization(BaseVisualization):
-    def __init__(
-        self,
-        node_style: str = "outline",
-        node_color: str = "yellow",
-        node_radius: int = 5,
-        edge_style: str = "line",
-        edge_color: str = "blue",
-        edge_thickness: int = 2,
-        colormap="viridis",
-        show_colormap=False,
-        **kwargs
-    ) -> None:
-        """
-        Overlay graph visualization class. It overlays a graph drawn with
-        PIL on top of an image canvas. Nodes outside of the canvas support will
-        be ignored.
-
-        Args :
-            node_style: str = "outline" or "fill",
-            node_color: str = "yellow",
-            node_radius: int = 5,
-            edge_style: str = "line",
-            edge_color: str = "blue",
-            edge_thickness: int = 2,
-            colormap="viridis",
-            show_colormap=False,
-
-        """
-        super().__init__(**kwargs)
-        self.node_style = node_style
-        self.node_color = node_color
-        self.node_radius = node_radius
-        self.edge_style = edge_style
-        self.edge_color = edge_color
-        self.edge_thickness = edge_thickness
-        self.colormap = colormap
-
-    def graph_preprocessing(self, graph: dgl.DGLGraph):
-        return graph
-
-    def draw_nodes(
-        self, draw: ImageDraw, graph: dgl.DGLGraph, node_attributes: dict = None
-    ):
-        """
-        Draws the nodes on top of the canvas.
-        Args:
-
-            draw : ImageDraw canvas
-            graph: dgl.DGLGraph with the information to be added
-            node_attributes: dict with any the following keywords ('color', 'radius', 'colormap')
->>>>>>> efa17502
 
             'color': sting name of the color for all nodes, an iterable of color_values to map with using a Matplotlib 'colormap'
         """
@@ -284,18 +166,7 @@
         **kwargs
     ) -> None:
         """
-<<<<<<< HEAD
         Base visualization class
-=======
-        GraphVisualization constructor
-
-        Args:
-            show_centroid (bool, Optional): If a circle around each centroid is drawn. Default to True.
-            show_edges (bool, Optional): if the edges are drawn. Default to False.
-            centroid_outline (Tuple[int, int, int], Optional): Centroid outline color. Default to (0, 0, 255),
-            centroid_fill (Tuple[int, int, int], Optional): Centroid fill color.  Default to (0, 0, 255),
-            alpha (float, Optional): Transparency of the overlaid segmentation mask. Default to 0.3.
->>>>>>> efa17502
         """
         super().__init__(**kwargs)
         self.instance_style = instance_style
@@ -306,7 +177,6 @@
 
     def process(
         self,
-<<<<<<< HEAD
         canvas: np.ndarray,
         instance_map: np.ndarray = None,
         instance_attributes: dict = None,
@@ -326,15 +196,7 @@
         """
 
 
-=======
-        image: np.ndarray,
-        graph: dgl.DGLGraph,
-        node_importance: np.ndarray = None,
-        instance_map: np.ndarray = None,
-    ) -> Image:
-        """
-        Visualize an image along with a graph.
->>>>>>> efa17502
+
 
 
 class InstanceImageVisualization(BaseImageVisualization):
@@ -357,7 +219,6 @@
         """
         Draws the canvas of the image using the instance map.
         Args:
-<<<<<<< HEAD
 
             canvas: np.ndarray,
             instance_map: np.ndarray = None,
@@ -420,6 +281,8 @@
         viz_canvas = self.draw_instances(canvas, instance_map, instance_attributes)
         draw = ImageDraw.Draw(viz_canvas, "RGBA")
 
+
+
         graph = self.graph_preprocessing(graph)
 
         self.draw_edges(draw, graph, edge_attributes)
@@ -432,6 +295,7 @@
         """
         draw nodes on the canvas
         """
+
 
     @abstractmethod
     def draw_edges(self, draw: ImageDraw, graph: dgl.DGLGraph, edge_attributes: dict):
@@ -446,128 +310,12 @@
         """
         draw edges on the canvas
         """
-=======
-            image (np.ndarray): Image
-            graph (dgl.DGLGraph): Graph. Must include centroids in ndata.
-            node_importance (np.ndarray): Node importance scores. Default to None.
-            instance_map (np.ndarray): Instance map. Default to None.
-
-        Returns:
-            canvas (PIL Image): Image with overlaid graph.
-        """
-        image = Image.fromarray(image)
-        canvas = image.copy()
-        draw = ImageDraw.Draw(canvas, "RGBA")
-
-        # extract centroids and edges from graph
-        cent_cg, edges_cg = self._get_centroid_and_edges(graph)
-
-        if self.show_edges:
-            self.draw_edges(cent_cg, edges_cg, draw, (255, 255, 0), 2)
-
-        # draw centroids
-        if self.show_centroid:
-            self.draw_centroid(cent_cg, draw, (255, 0, 0), node_importance)
-
-        if instance_map is not None:
-            if np.sum(instance_map == 0) == 0:  # we have dense segmentation masks
-                canvas = self._draw_dense_instance_map(
-                    image, instance_map, node_importance
-                )
-            else:
-                instance_map = instance_map.squeeze()
-                mask = Image.new("RGBA", canvas.size, (0, 255, 0, 255))
-                alpha_ch = ((instance_map != 0) * 255).astype(np.uint8).squeeze()
-                alpha_ch = Image.fromarray(alpha_ch).convert("L")
-                alpha_ch = alpha_ch.filter(ImageFilter.FIND_EDGES)
-                mask.putalpha(alpha_ch)
-                canvas.paste(mask, (0, 0), mask)
-
-        return canvas
-
-    def _draw_dense_instance_map(
-        self, image: np.ndarray, mask: np.ndarray, node_importance: np.ndarray = None
-    ):
-        """
-        Draw a dense instance map on an image.
-
-        Args:
-            image (np.ndarray): Image
-            mask (np.ndarray): Instance map. Default to None.
-            node_importance (np.ndarray): Node importance scores. Default to None.
-
-        Returns:
-            canvas (PIL Image): Image with overlaid instance map.
-        """
-        if node_importance is not None:
-            # 1. get buckets and colors
-            buckets, colors = self._get_buckets(node_importance, with_colors=True)
-
-            # 2. map superpixel id to importance score
-            def mp1(entry, mapper):
-                return mapper[entry]
-
-            id_to_imp_map = {
-                k: v for k, v in zip(list(np.unique(mask)), list(node_importance))
-            }
-            mask = np.vectorize(mp1)(mask, id_to_imp_map)
-
-            # 3. map importance score to color
-            imp_to_color_map = {
-                imp: np.array(colors[bisect.bisect(buckets, imp) - 1])
-                for imp in node_importance
-            }
-
-            def mp2(x):
-                return imp_to_color_map[x]
-
-            mask = np.vectorize(mp2, signature="()->(n)")(mask)
-            canvas = Image.fromarray(
-                (self.alpha * np.asarray(image) + (1 - self.alpha) * mask).astype(
-                    np.uint8
-                )
-            )
-        else:
-            canvas = Image.fromarray(
-                (mark_boundaries(np.array(image), mask) * 255).astype(np.uint8)
-            )
-        return canvas
-
-    def draw_centroid(self, centroids, draw_bd, fill, node_importance=None):
-        """
-        Draw centroids on draw_db.
-            Args:
-                centroids (List): Centroid location.
-                draw_bd (ImageDraw.Draw): Drawing tool.
-                fill (Tuple[int, int, int], Optional): Default to (255, 255, 0).
-                width (int, Optional): Edge stroke width. Default to 2.
-                node_importance (np.ndarray, Optional): Node importance scores.
-        """
-        if node_importance is not None:
-            buckets, colors = self._get_buckets(node_importance, with_colors=True)
-        for centroid_id, centroid in enumerate(centroids):
-            centroid = [centroid[1], centroid[0]]
-            if node_importance is not None:
-                outline = colors[
-                    bisect.bisect(buckets, node_importance[centroid_id]) - 1
-                ]
-                fill_col = outline
-            else:
-                outline = self.centroid_outline
-                fill_col = self.centroid_fill
-            draw_ellipse(centroid, draw_bd, fill_col=fill_col, outline=outline)
->>>>>>> efa17502
 
     @abstractmethod
     def graph_preprocessing(self, graph: dgl.DGLGraph):
         """
         preprocesses the graph (e.g., to reorganize spatially)
         """
-<<<<<<< HEAD
-=======
-        Quantize the node importance scores into N_BUCKETS bins. Additionaly
-        associate a color to each bin (low: blue, high: red)
->>>>>>> efa17502
 
 
 class OverlayGraphVisualization(BaseGraphVisualization):
@@ -617,21 +365,13 @@
         """
         Draws the nodes on top of the canvas.
         Args:
-<<<<<<< HEAD
 
             draw : ImageDraw canvas
             graph: dgl.DGLGraph with the information to be added
             node_attributes: dict with any the following keywords ('color', 'radius', 'colormap')
 
             'color': sting name of the color for all nodes, an iterable of color_values to map with using a Matplotlib 'colormap'
-=======
-            node_importance (np.ndarray): Node importance scores (one per node).
-            with_colors (bool, Optional): If we build colors for each bucket.
-
-        Returns:
-            buckets (List): Quantized node importances
-            colors (Dict): RGB colors asscoiated to each bucket.
->>>>>>> efa17502
+
         """
 
         # extract centroids
@@ -666,7 +406,6 @@
                     width=next(thickness),
                 )
 
-<<<<<<< HEAD
         if self.node_style == "fill":
             for centroid in centroids:
                 draw_circle(
@@ -677,34 +416,6 @@
                     radius=next(radius),
                     width=next(thickness),
                 )
-=======
-    @staticmethod
-    def draw_edges(
-        centroids: List,
-        edges: List,
-        draw_bd: ImageDraw.Draw,
-        fill: Tuple[int, int, int] = (255, 255, 0),
-        width: int = 2,
-    ):
-        """
-        Draw edges on draw_bd
-            Args:
-                centroids (List): Centroid location.
-                edges (List): Edge list.
-                draw_bd (ImageDraw.Draw): Drawing tool.
-                fill (Tuple[int, int, int], Optional): Default to (255, 255, 0).
-                width (int, Optional): Edge stroke width. Default to 2.
-        """
-        for edge in edges:
-            src_centroid = [centroids[edge[0]][1].item(), centroids[edge[0]][0].item()]
-            dst_centroid = [centroids[edge[1]][1].item(), centroids[edge[1]][0].item()]
-            draw_line(src_centroid, dst_centroid, draw_bd, fill, width)
-
-    @staticmethod
-    def _get_centroid_and_edges(graph: dgl.DGLGraph):
-        """
-        Extract the centroid locations and edges from a DGL graph.
->>>>>>> efa17502
 
     def draw_edges(
         self, draw: ImageDraw, graph: dgl.DGLGraph, edge_attributes: dict = None
@@ -712,20 +423,12 @@
         """
         Draws the nodes on top of the canvas.
         Args:
-<<<<<<< HEAD
 
             draw : ImageDraw canvas
             graph: dgl.DGLGraph with the information to be added
             edge_attributes: dict with any the following keywords ('color', 'thickness', 'colormap')
 
             'color': sting name of the color for all edges, an iterable of color_values to map with using a Matplotlib 'colormap'
-=======
-            graph (dgl.DGLGraph): A graph
-
-        Returns:
-            centroids (torch.FloatTensor): Centroids (N x 2).
-            edges (list[Tuple]): Edges of the graph.
->>>>>>> efa17502
         """
         # extract centroids
         centroids = graph.ndata[CENTROID]
@@ -741,20 +444,12 @@
         if not isinstance(colors, Iterable):
             colors = [colors]
         if not isinstance(thicknesses, Iterable):
-            thicknesses = [thicknesses]
 
         color = cycle(colors)
         thickness = cycle(thicknesses)
 
         if self.edge_style is not None:
             for edge in edges:
-                src_centroid = [
-                    centroids[edge[0]][1].item(),
-                    centroids[edge[0]][0].item(),
-                ]
-                dst_centroid = [
-                    centroids[edge[1]][1].item(),
-                    centroids[edge[1]][0].item(),
                 ]
                 draw_line(
                     src_centroid,
