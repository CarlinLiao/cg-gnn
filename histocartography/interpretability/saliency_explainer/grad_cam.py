#!usr/bin/python
# -*- coding: utf-8 -*-

"""
GradCAM
"""

from typing import List

import torch

from .cam import _CAM, _LegacyCAM

<<<<<<< HEAD
__all__ = ['GradCAM', 'GradCAMpp']
=======
__all__ = ["GradCAM", "LegacyGradCAM", "GradCAMpp", "SmoothGradCAMpp"]
>>>>>>> b713fcee
EPS = 10e-7


class _GradCAM(_CAM):
    """Implements a gradient-based class activation map extractor

    Args:
        model (torch.nn.Module): Input model
        conv_layers (List[str]): Name of the layers to average over
    """

    def __init__(self, model: torch.nn.Module, conv_layers: List[str]) -> None:
        self.hook_g = list()
        super().__init__(model, conv_layers)
        # Ensure ReLU is applied before normalization
        self._relu = False
        # Model output is used by the extractor
        self._score_used = True
        # Backward hook
        for conv_layer in conv_layers:
            self.hook_handles.append(
                self.model._modules.get(conv_layer).register_backward_hook(self._hook_g)
            )

    def _hook_g(self, module, input, output):
        """Gradient hook"""
        if self._hooks_enabled:
            self.hook_g.append(output[0].data)

    def _backprop(self, scores, class_idx):
        """Backpropagate the loss for a specific output class"""

        if self.hook_a is None:
            raise TypeError(
                "Inputs need to be forwarded in the model for the conv features to be hooked"
            )

        # Backpropagate to get the gradients on the hooked layer
        loss = scores[:, class_idx].sum()
        self.model.zero_grad()
        loss.backward(retain_graph=True)

    def _get_weights(self, class_idx, scores):
        raise NotImplementedError


class _LegacyGradCAM(_LegacyCAM):
    """Implements a gradient-based class activation map extractor
    Args:
        model (torch.nn.Module): input model
        conv_layer (str): name of the last convolutional layer
    """

    hook_a, hook_g = None, None
    hook_handles = []

    def __init__(self, model, conv_layer):

        super().__init__(model, conv_layer)
        # Ensure ReLU is applied before normalization
        self._relu = True
        # Model output is used by the extractor
        self._score_used = True
        # Backward hook
        self.hook_handles.append(
            self.model._modules.get(conv_layer).register_backward_hook(self._hook_g)
        )

    def _hook_g(self, module, input, output):
        """Gradient hook"""
        if self._hooks_enabled:
            self.hook_g = output[0].data

    def _backprop(self, scores, class_idx):
        """Backpropagate the loss for a specific output class"""

        if self.hook_a is None:
            raise TypeError(
                "Inputs need to be forwarded in the model for the conv features to be hooked"
            )

        # Backpropagate to get the gradients on the hooked layer
        # print('Logits are:', scores, class_idx)
        loss = scores[:, class_idx].sum()
        self.model.zero_grad()
        loss.backward(retain_graph=True)

    def _get_weights(self, class_idx, scores):

        raise NotImplementedError


class LegacyGradCAM(_LegacyGradCAM):
    """Implements a class activation map extractor as described in `"Grad-CAM: Visual Explanations from Deep Networks
    via Gradient-based Localization" <https://arxiv.org/pdf/1610.02391.pdf>`_.
    The localization map is computed as follows:
    .. math::
        L^{(c)}_{Grad-CAM}(x, y) = ReLU\\Big(\\sum\\limits_k w_k^{(c)} A_k(x, y)\\Big)
    with the coefficient :math:`w_k^{(c)}` being defined as:
    .. math::
        w_k^{(c)} = \\frac{1}{H \\cdot W} \\sum\\limits_{i=1}^H \\sum\\limits_{j=1}^W
        \\frac{\\partial Y^{(c)}}{\\partial A_k(i, j)}
    where :math:`A_k(x, y)` is the activation of node :math:`k` in the last convolutional layer of the model at
    position :math:`(x, y)`,
    and :math:`Y^{(c)}` is the model output score for class :math:`c` before softmax.

    Args:
        model (torch.nn.Module): input model
        conv_layer (str): name of the last convolutional layer
    """

    hook_a, hook_g = None, None

    def __init__(self, model, conv_layer):

        super().__init__(model, conv_layer)

    def _get_weights(self, class_idx, scores):
        """Computes the weight coefficients of the hooked activation maps"""

        # Backpropagate
        self._backprop(scores, class_idx)

        # Global average pool the gradients over spatial dimensions
        # axis = list(range(len(list(self.hook_g.squeeze(0).shape))))
        # axis.remove(0)
        # axis = self.hook_g.squeeze(0).shape[-1]
        return self.hook_g.squeeze(0).mean(axis=0)


class GradCAM(_GradCAM):
    """Implements a class activation map extractor as described in `"Grad-CAM: Visual Explanations from Deep Networks
    via Gradient-based Localization" <https://arxiv.org/pdf/1610.02391.pdf>`_.
    The localization map is computed as follows:
    .. math::
        L^{(c)}_{Grad-CAM}(x, y) = ReLU\\Big(\\sum\\limits_k w_k^{(c)} A_k(x, y)\\Big)
    with the coefficient :math:`w_k^{(c)}` being defined as:
    .. math::
        w_k^{(c)} = \\frac{1}{H \\cdot W} \\sum\\limits_{i=1}^H \\sum\\limits_{j=1}^W
        \\frac{\\partial Y^{(c)}}{\\partial A_k(i, j)}
    where :math:`A_k(x, y)` is the activation of node :math:`k` in the last convolutional layer of the model at
    position :math:`(x, y)`,
    and :math:`Y^{(c)}` is the model output score for class :math:`c` before softmax.
    Example::
        >>> from torchvision.models import resnet18
        >>> from torchcam.cams import GradCAM
        >>> model = resnet18(pretrained=True).eval()
        >>> cam = GradCAM(model, 'layer4')
        >>> with torch.no_grad(): scores = model(input_tensor)
        >>> cam(class_idx=100, scores=scores)
    Args:
        model (torch.nn.Module): input model
        conv_layer (str): name of the last convolutional layer
    """

    def __init__(self, model, conv_layers):
        super().__init__(model, conv_layers)

    def __call__(self, *args, **kwargs):
        self.hook_g = list()
        return super().__call__(*args, **kwargs)

    def _get_weights(self, class_idx, scores):
        """Computes the weight coefficients of the hooked activation maps"""
        # Backpropagate
        self._backprop(scores, class_idx)
        grads = torch.stack(list(reversed(self.hook_g)), dim=2)
        return grads.mean(axis=0)


class GradCAMpp(_LegacyGradCAM):
    """Implements a class activation map extractor as described in `"Grad-CAM++: Improved Visual Explanations for
    Deep Convolutional Networks" <https://arxiv.org/pdf/1710.11063.pdf>`_.
    The localization map is computed as follows:
    .. math::
        L^{(c)}_{Grad-CAM++}(x, y) = \\sum\\limits_k w_k^{(c)} A_k(x, y)
    with the coefficient :math:`w_k^{(c)}` being defined as:
    .. math::
        w_k^{(c)} = \\sum\\limits_{i=1}^H \\sum\\limits_{j=1}^W \\alpha_k^{(c)}(i, j) \\cdot
        ReLU\\Big(\\frac{\\partial Y^{(c)}}{\\partial A_k(i, j)}\\Big)
    where :math:`A_k(x, y)` is the activation of node :math:`k` in the last convolutional layer of the model at
    position :math:`(x, y)`,
    :math:`Y^{(c)}` is the model output score for class :math:`c` before softmax,
    and :math:`\\alpha_k^{(c)}(i, j)` being defined as:
    .. math::
        \\alpha_k^{(c)}(i, j) = \\frac{1}{\\sum\\limits_{i, j} \\frac{\\partial Y^{(c)}}{\\partial A_k(i, j)}}
        = \\frac{\\frac{\\partial^2 Y^{(c)}}{(\\partial A_k(i,j))^2}}{2 \\cdot
        \\frac{\\partial^2 Y^{(c)}}{(\\partial A_k(i,j))^2} + \\sum\\limits_{a,b} A_k (a,b) \\cdot
        \\frac{\\partial^3 Y^{(c)}}{(\\partial A_k(i,j))^3}}
    if :math:`\\frac{\\partial Y^{(c)}}{\\partial A_k(i, j)} = 1` else :math:`0`.

    Args:
        model (torch.nn.Module): input model
        conv_layer (str): name of the last convolutional layer
    """

    hook_a, hook_g = None, None

    def __init__(self, model, conv_layer):

        super().__init__(model, conv_layer)

    def _get_weights(self, class_idx, scores):
        """Computes the weight coefficients of the hooked activation maps"""

        # Backpropagate
        self._backprop(scores, class_idx)
        # Alpha coefficient for each pixel
        grad_2 = self.hook_g.pow(2)
        grad_3 = self.hook_g.pow(3)
        alpha = grad_2 / (
            2 * grad_2 + (grad_3 * self.hook_a).sum(axis=(0), keepdims=True) + EPS
        )

        # Apply pixel coefficient in each weight
<<<<<<< HEAD
        return alpha.squeeze_(0).mul_(torch.relu(self.hook_g.squeeze(0))).sum(axis=(0))
=======
        return alpha.squeeze_(0).mul_(torch.relu(self.hook_g.squeeze(0))).sum(axis=(0))


class SmoothGradCAMpp(_LegacyGradCAM):
    """Implements a class activation map extractor as described in `"Smooth Grad-CAM++: An Enhanced Inference Level
    Visualization Technique for Deep Convolutional Neural Network Models" <https://arxiv.org/pdf/1908.01224.pdf>`_
    with a personal correction to the paper (alpha coefficient numerator).
    The localization map is computed as follows:
    .. math::
        L^{(c)}_{Smooth Grad-CAM++}(x, y) = \\sum\\limits_k w_k^{(c)} A_k(x, y)
    with the coefficient :math:`w_k^{(c)}` being defined as:
    .. math::
        w_k^{(c)} = \\sum\\limits_{i=1}^H \\sum\\limits_{j=1}^W \\alpha_k^{(c)}(i, j) \\cdot
        ReLU\\Big(\\frac{\\partial Y^{(c)}}{\\partial A_k(i, j)}\\Big)
    where :math:`A_k(x, y)` is the activation of node :math:`k` in the last convolutional layer of the model at
    position :math:`(x, y)`,
    :math:`Y^{(c)}` is the model output score for class :math:`c` before softmax,
    and :math:`\\alpha_k^{(c)}(i, j)` being defined as:
    .. math::
        \\alpha_k^{(c)}(i, j)
        = \\frac{\\frac{\\partial^2 Y^{(c)}}{(\\partial A_k(i,j))^2}}{2 \\cdot
        \\frac{\\partial^2 Y^{(c)}}{(\\partial A_k(i,j))^2} + \\sum\\limits_{a,b} A_k (a,b) \\cdot
        \\frac{\\partial^3 Y^{(c)}}{(\\partial A_k(i,j))^3}}
        = \\frac{\\frac{1}{n} \\sum\\limits_{m=1}^n D^{(c, 2)}_k(i, j)}{
        \\frac{2}{n} \\sum\\limits_{m=1}^n D^{(c, 2)}_k(i, j) + \\sum\\limits_{a,b} A_k (a,b) \\cdot
        \\frac{1}{n} \\sum\\limits_{m=1}^n D^{(c, 3)}_k(i, j)}
    if :math:`\\frac{\\partial Y^{(c)}}{\\partial A_k(i, j)} = 1` else :math:`0`. Here :math:`D^{(c, p)}_k(i, j)`
    refers to the p-th partial derivative of the class score of class :math:`c` relatively to the activation in layer
    :math:`k` at position :math:`(i, j)`, and :math:`n` is the number of samples used to get the gradient estimate.
    Please note the difference in the numerator of :math:`\\alpha_k^{(c)}(i, j)`,
    which is actually :math:`\\frac{1}{n} \\sum\\limits_{k=1}^n D^{(c, 1)}_k(i,j)` in the paper.
    Example::
        >>> from torchvision.models import resnet18
        >>> from torchcam.cams import SmoothGradCAMpp
        >>> model = resnet18(pretrained=True).eval()
        >>> cam = SmoothGradCAMpp(model, 'layer4', 'conv1')
        >>> with torch.no_grad(): scores = model(input_tensor)
        >>> cam(class_idx=100)
    Args:
        model (torch.nn.Module): input model
        conv_layer (str): name of the last convolutional layer
    """

    hook_a, hook_g = None, None
    hook_handles = []

    def __init__(self, model, conv_layer, first_layer, num_samples=4, std=0.3):

        super().__init__(model, conv_layer)
        # Model scores is not used by the extractor
        self._score_used = False

        # Input hook
        self.hook_handles.append(
            self.model._modules.get(first_layer).register_forward_pre_hook(
                self._store_input
            )
        )
        # Noise distribution
        self.num_samples = num_samples
        self.std = std
        self._distrib = torch.distributions.normal.Normal(0, self.std)
        # Specific input hook updater
        self._ihook_enabled = True

    def _store_input(self, module, input):
        """Store model input tensor"""

        if self._ihook_enabled:
            self._input = input[0].data.clone()

    def _get_weights(self, class_idx, scores=None):
        """Computes the weight coefficients of the hooked activation maps"""

        # Disable input update
        self._ihook_enabled = False
        # Keep initial activation
        init_fmap = self.hook_a.clone()
        # Initialize our gradient estimates
        grad_2, grad_3 = torch.zeros_like(self.hook_a), torch.zeros_like(self.hook_a)
        # Perform the operations N times
        for _idx in range(self.num_samples):
            # Add noise
            noisy_input = self._input + self._distrib.sample(self._input.size()).to(
                device=self._input.device
            )
            # Forward & Backward
            out = self.model(noisy_input)
            self.model.zero_grad()
            self._backprop(out, class_idx)

            # Sum partial derivatives
            grad_2.add_(self.hook_g.pow(2))
            grad_3.add_(self.hook_g.pow(3))

        # Reenable input update
        self._ihook_enabled = True

        # Average the gradient estimates
        grad_2.div_(self.num_samples)
        grad_3.div_(self.num_samples)

        # Alpha coefficient for each pixel
        alpha = grad_2 / (
            2 * grad_2 + (grad_3 * init_fmap).sum(axis=(2, 3), keepdims=True)
        )

        # Apply pixel coefficient in each weight
        return (
            alpha.squeeze_(0).mul_(torch.relu(self.hook_g.squeeze(0))).sum(axis=(1, 2))
        )

    def __repr__(self):
        return (
            f"{self.__class__.__name__}(num_samples={self.num_samples}, std={self.std})"
        )
>>>>>>> b713fcee
<|MERGE_RESOLUTION|>--- conflicted
+++ resolved
@@ -11,11 +11,7 @@
 
 from .cam import _CAM, _LegacyCAM
 
-<<<<<<< HEAD
-__all__ = ['GradCAM', 'GradCAMpp']
-=======
-__all__ = ["GradCAM", "LegacyGradCAM", "GradCAMpp", "SmoothGradCAMpp"]
->>>>>>> b713fcee
+__all__ = ["GradCAM", "LegacyGradCAM", "GradCAMpp"]
 EPS = 10e-7
 
 
@@ -231,123 +227,4 @@
         )
 
         # Apply pixel coefficient in each weight
-<<<<<<< HEAD
-        return alpha.squeeze_(0).mul_(torch.relu(self.hook_g.squeeze(0))).sum(axis=(0))
-=======
-        return alpha.squeeze_(0).mul_(torch.relu(self.hook_g.squeeze(0))).sum(axis=(0))
-
-
-class SmoothGradCAMpp(_LegacyGradCAM):
-    """Implements a class activation map extractor as described in `"Smooth Grad-CAM++: An Enhanced Inference Level
-    Visualization Technique for Deep Convolutional Neural Network Models" <https://arxiv.org/pdf/1908.01224.pdf>`_
-    with a personal correction to the paper (alpha coefficient numerator).
-    The localization map is computed as follows:
-    .. math::
-        L^{(c)}_{Smooth Grad-CAM++}(x, y) = \\sum\\limits_k w_k^{(c)} A_k(x, y)
-    with the coefficient :math:`w_k^{(c)}` being defined as:
-    .. math::
-        w_k^{(c)} = \\sum\\limits_{i=1}^H \\sum\\limits_{j=1}^W \\alpha_k^{(c)}(i, j) \\cdot
-        ReLU\\Big(\\frac{\\partial Y^{(c)}}{\\partial A_k(i, j)}\\Big)
-    where :math:`A_k(x, y)` is the activation of node :math:`k` in the last convolutional layer of the model at
-    position :math:`(x, y)`,
-    :math:`Y^{(c)}` is the model output score for class :math:`c` before softmax,
-    and :math:`\\alpha_k^{(c)}(i, j)` being defined as:
-    .. math::
-        \\alpha_k^{(c)}(i, j)
-        = \\frac{\\frac{\\partial^2 Y^{(c)}}{(\\partial A_k(i,j))^2}}{2 \\cdot
-        \\frac{\\partial^2 Y^{(c)}}{(\\partial A_k(i,j))^2} + \\sum\\limits_{a,b} A_k (a,b) \\cdot
-        \\frac{\\partial^3 Y^{(c)}}{(\\partial A_k(i,j))^3}}
-        = \\frac{\\frac{1}{n} \\sum\\limits_{m=1}^n D^{(c, 2)}_k(i, j)}{
-        \\frac{2}{n} \\sum\\limits_{m=1}^n D^{(c, 2)}_k(i, j) + \\sum\\limits_{a,b} A_k (a,b) \\cdot
-        \\frac{1}{n} \\sum\\limits_{m=1}^n D^{(c, 3)}_k(i, j)}
-    if :math:`\\frac{\\partial Y^{(c)}}{\\partial A_k(i, j)} = 1` else :math:`0`. Here :math:`D^{(c, p)}_k(i, j)`
-    refers to the p-th partial derivative of the class score of class :math:`c` relatively to the activation in layer
-    :math:`k` at position :math:`(i, j)`, and :math:`n` is the number of samples used to get the gradient estimate.
-    Please note the difference in the numerator of :math:`\\alpha_k^{(c)}(i, j)`,
-    which is actually :math:`\\frac{1}{n} \\sum\\limits_{k=1}^n D^{(c, 1)}_k(i,j)` in the paper.
-    Example::
-        >>> from torchvision.models import resnet18
-        >>> from torchcam.cams import SmoothGradCAMpp
-        >>> model = resnet18(pretrained=True).eval()
-        >>> cam = SmoothGradCAMpp(model, 'layer4', 'conv1')
-        >>> with torch.no_grad(): scores = model(input_tensor)
-        >>> cam(class_idx=100)
-    Args:
-        model (torch.nn.Module): input model
-        conv_layer (str): name of the last convolutional layer
-    """
-
-    hook_a, hook_g = None, None
-    hook_handles = []
-
-    def __init__(self, model, conv_layer, first_layer, num_samples=4, std=0.3):
-
-        super().__init__(model, conv_layer)
-        # Model scores is not used by the extractor
-        self._score_used = False
-
-        # Input hook
-        self.hook_handles.append(
-            self.model._modules.get(first_layer).register_forward_pre_hook(
-                self._store_input
-            )
-        )
-        # Noise distribution
-        self.num_samples = num_samples
-        self.std = std
-        self._distrib = torch.distributions.normal.Normal(0, self.std)
-        # Specific input hook updater
-        self._ihook_enabled = True
-
-    def _store_input(self, module, input):
-        """Store model input tensor"""
-
-        if self._ihook_enabled:
-            self._input = input[0].data.clone()
-
-    def _get_weights(self, class_idx, scores=None):
-        """Computes the weight coefficients of the hooked activation maps"""
-
-        # Disable input update
-        self._ihook_enabled = False
-        # Keep initial activation
-        init_fmap = self.hook_a.clone()
-        # Initialize our gradient estimates
-        grad_2, grad_3 = torch.zeros_like(self.hook_a), torch.zeros_like(self.hook_a)
-        # Perform the operations N times
-        for _idx in range(self.num_samples):
-            # Add noise
-            noisy_input = self._input + self._distrib.sample(self._input.size()).to(
-                device=self._input.device
-            )
-            # Forward & Backward
-            out = self.model(noisy_input)
-            self.model.zero_grad()
-            self._backprop(out, class_idx)
-
-            # Sum partial derivatives
-            grad_2.add_(self.hook_g.pow(2))
-            grad_3.add_(self.hook_g.pow(3))
-
-        # Reenable input update
-        self._ihook_enabled = True
-
-        # Average the gradient estimates
-        grad_2.div_(self.num_samples)
-        grad_3.div_(self.num_samples)
-
-        # Alpha coefficient for each pixel
-        alpha = grad_2 / (
-            2 * grad_2 + (grad_3 * init_fmap).sum(axis=(2, 3), keepdims=True)
-        )
-
-        # Apply pixel coefficient in each weight
-        return (
-            alpha.squeeze_(0).mul_(torch.relu(self.hook_g.squeeze(0))).sum(axis=(1, 2))
-        )
-
-    def __repr__(self):
-        return (
-            f"{self.__class__.__name__}(num_samples={self.num_samples}, std={self.std})"
-        )
->>>>>>> b713fcee
+        return alpha.squeeze_(0).mul_(torch.relu(self.hook_g.squeeze(0))).sum(axis=(0))