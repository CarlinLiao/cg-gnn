--- conflicted
+++ resolved
@@ -1,11 +1,8 @@
 """Extract features from images for a given structure"""
 
 import math
-<<<<<<< HEAD
 from pathlib import Path
 import warnings
-=======
->>>>>>> c32526e2
 from abc import abstractmethod
 from collections import defaultdict
 from typing import Dict, List, Optional, Tuple
@@ -435,10 +432,7 @@
         """Returns a torchvision model from a given architecture string
         Args:
             architecture (str): Torchvision model description
-<<<<<<< HEAD
-
-=======
->>>>>>> c32526e2
+
         Returns:
             nn.Module: A pretrained pytorch model
         """
@@ -620,10 +614,7 @@
         **kwargs,
     ) -> None:
         """Creates a feature extractor that extracts feature for all of the given augmentations. Otherwise works the same as the DeepFeatureExtractor
-<<<<<<< HEAD
-
-=======
->>>>>>> c32526e2
+
         Args:
             rotations (Optional[List[int]], optional): List of rotations to use. Defaults to None.
             flips (Optional[List[int]], optional): List of flips to use, in {'n', 'h', 'v'}. Defaults to None.
@@ -657,17 +648,11 @@
         self, input_image: np.ndarray, instance_map: np.ndarray
     ) -> torch.Tensor:
         """Extract features for a given RGB image and its extracted instance_map for all augmentations
-<<<<<<< HEAD
 
         Args:
             input_image (np.ndarray): RGB input image
             instance_map (np.ndarray): Extracted instance_map
 
-=======
-        Args:
-            input_image (np.ndarray): RGB input image
-            instance_map (np.ndarray): Extracted instance_map
->>>>>>> c32526e2
         Returns:
             torch.Tensor: Extracted features of shape [nr_instances, nr_augmentations, nr_features]
         """
@@ -716,17 +701,11 @@
     @staticmethod
     def _downsample(image: np.ndarray, downsampling_factor: int) -> np.ndarray:
         """Downsample an input image with a given downsampling factor
-<<<<<<< HEAD
 
         Args:
             image (np.array): Input tensor
             downsampling_factor (int): Factor to downsample
 
-=======
-        Args:
-            image (np.array): Input tensor
-            downsampling_factor (int): Factor to downsample
->>>>>>> c32526e2
         Returns:
             np.array: Output tensor
         """
@@ -745,23 +724,15 @@
         features: torch.Tensor,
     ) -> torch.Tensor:
         """Merge features from an initial instance_map to a merged_instance_map by feature averaging
-<<<<<<< HEAD
-
-=======
->>>>>>> c32526e2
+
         Args:
             instance_map (np.ndarray): Initial instance map
             merged_instance_map (np.ndarray): Merged instance map that overlaps with initial instance_map
             features (torch.Tensor): Extracted features
-<<<<<<< HEAD
 
         Raises:
             NotImplementedError: Only 1D and 2D features supported
 
-=======
-        Raises:
-            NotImplementedError: Only 1D and 2D features supported
->>>>>>> c32526e2
         Returns:
             torch.Tensor: Merged features
         """
@@ -803,17 +774,11 @@
         self, instance_map: np.ndarray, merged_instance_map: np.ndarray
     ) -> Dict[int, int]:
         """Calculate which instances of the initial instance map belong to each instance of the merged instance map
-<<<<<<< HEAD
 
         Args:
             instance_map (np.ndarray): Initial instance map
             merged_instance_map (np.ndarray): Merged instance map
 
-=======
-        Args:
-            instance_map (np.ndarray): Initial instance map
-            merged_instance_map (np.ndarray): Merged instance map
->>>>>>> c32526e2
         Returns:
             Dict[int, int]: Mapping from merged instance map id to initial instance map id
         """
@@ -836,17 +801,11 @@
         features: torch.Tensor, translator: Dict[int, int]
     ) -> torch.Tensor:
         """Merge regular one-dimensional features
-<<<<<<< HEAD
 
         Args:
             features (torch.Tensor): Feature matrix of shape (nr_superpixels, latent_dimension)
             translator (Dict[int, int]): Mapping from original superpixel index to merged superpixel index
 
-=======
-        Args:
-            features (torch.Tensor): Feature matrix of shape (nr_superpixels, latent_dimension)
-            translator (Dict[int, int]): Mapping from original superpixel index to merged superpixel index
->>>>>>> c32526e2
         Returns:
             torch.Tensor: Merged features of shape (nr_merged_superpixels, latent_dimension)
         """
@@ -861,17 +820,11 @@
         features: torch.Tensor, translator: Dict[int, int]
     ) -> torch.Tensor:
         """Merge augmented one-dimensional features
-<<<<<<< HEAD
 
         Args:
             features (torch.Tensor): Feature matrix of shape (nr_superpixels, nr_augmentations, latent_dimension)
             translator (Dict[int, int]): Mapping from original superpixel index to merged superpixel index
 
-=======
-        Args:
-            features (torch.Tensor): Feature matrix of shape (nr_superpixels, nr_augmentations, latent_dimension)
-            translator (Dict[int, int]): Mapping from original superpixel index to merged superpixel index
->>>>>>> c32526e2
         Returns:
             torch.Tensor: Merged features of shape (nr_merged_superpixels, nr_augmentations, latent_dimension)
         """
@@ -906,17 +859,11 @@
         features: torch.Tensor, translator: Dict[int, int]
     ) -> torch.Tensor:
         """Merge regular one-dimensional features
-<<<<<<< HEAD
 
         Args:
             features (torch.Tensor): Feature matrix of shape (nr_superpixels, latent_dimension)
             translator (Dict[int, int]): Mapping from original superpixel index to merged superpixel index
 
-=======
-        Args:
-            features (torch.Tensor): Feature matrix of shape (nr_superpixels, latent_dimension)
-            translator (Dict[int, int]): Mapping from original superpixel index to merged superpixel index
->>>>>>> c32526e2
         Returns:
             torch.Tensor: Merged features of shape (nr_merged_superpixels, latent_dimension)
         """
@@ -931,17 +878,11 @@
         features: torch.Tensor, translator: Dict[int, int]
     ) -> torch.Tensor:
         """Merge augmented one-dimensional features
-<<<<<<< HEAD
 
         Args:
             features (torch.Tensor): Feature matrix of shape (nr_superpixels, nr_augmentations, latent_dimension)
             translator (Dict[int, int]): Mapping from original superpixel index to merged superpixel index
 
-=======
-        Args:
-            features (torch.Tensor): Feature matrix of shape (nr_superpixels, nr_augmentations, latent_dimension)
-            translator (Dict[int, int]): Mapping from original superpixel index to merged superpixel index
->>>>>>> c32526e2
         Returns:
             torch.Tensor: Merged features of shape (nr_merged_superpixels, nr_augmentations, latent_dimension)
         """
@@ -955,9 +896,6 @@
     def precompute(self, final_path) -> None:
         """Precompute all necessary information"""
         if self.base_path is not None:
-<<<<<<< HEAD
-            self._link_to_path(Path(final_path) / "features")
-=======
             self._link_to_path(Path(final_path) / "features")
 
 HANDCRAFTED_FEATURES_NAMES = {
@@ -1026,5 +964,4 @@
     'glcm_entropy': 62,
     'mean_crowdedness': 63,
     'std_crowdedness': 64
-}
->>>>>>> c32526e2
+}