--- conflicted
+++ resolved
@@ -493,28 +493,16 @@
         instance maps with this value (all channels).
 
         Args:
-<<<<<<< HEAD
-            image (np.ndarray): RGB input image
-            instance map (np.ndarray): Extracted instance map
-            patch_size (int): Desired size of patch
-=======
             image (np.ndarray): RGB input image.
             instance map (np.ndarray): Extracted instance map.
             patch_size (int): Desired size of patch.
->>>>>>> 79bda401
             stride (int): Desired stride for patch extraction. If None, stride is set to patch size. Defaults to None.
             resize_size (int): Desired resized size to input the network. If None, no resizing is done and the
                                patches of size patch_size are provided to the network. Defaults to None.
             fill_value (Optional[int]): Value to fill outside the instance maps
-<<<<<<< HEAD
-                                         (None means do not fill)
-            mean (list[float], optional): Channel-wise mean for image normalization
-            std (list[float], optional): Channel-wise std for image normalization
-=======
                                         (None means do not fill).
             mean (list[float], optional): Channel-wise mean for image normalization.
             std (list[float], optional): Channel-wise std for image normalization.
->>>>>>> 79bda401
             transform (Callable): Transform to apply. Defaults to None. 
         """
         self.image = image
@@ -602,8 +590,8 @@
 
             # Extract center
             center_y, center_x = region.centroid
-            center_x = int(center_x)
-            center_y = int(center_y)
+            center_x = int(round(center_x))
+            center_y = int(round(center_y))
 
             # Bounding box
             min_y, min_x, max_y, max_x = region.bbox
@@ -715,11 +703,7 @@
         Create a deep feature extractor.
 
         Args:
-<<<<<<< HEAD
-            architecture (str): Name of the architecture to use. According to torchvision.models syntax
-=======
             architecture (str): Name of the architecture to use. According to torchvision.models syntax.
->>>>>>> 79bda401
             patch_size (int): Desired size of patch.
             resize_size (int): Desired resized size to input the network. If None, no resizing is done and the
                                patches of size patch_size are provided to the network. Defaults to None.
@@ -784,13 +768,8 @@
         Extract features for a given RGB image and its extracted instance_map.
 
         Args:
-<<<<<<< HEAD
-            input_image (np.ndarray): RGB input image
-            instance_map (np.ndarray): Extracted instance_map
-=======
             input_image (np.ndarray): RGB input image.
             instance_map (np.ndarray): Extracted instance_map.
->>>>>>> 79bda401
             transform (Callable): Transform to apply. Defaults to None. 
         Returns:
             torch.Tensor: Extracted features of shape [nr_instances, nr_features]
@@ -881,35 +860,22 @@
         Extract features for a given RGB image and its extracted instance_map for all augmentations.
 
         Args:
-<<<<<<< HEAD
-            input_image (np.ndarray): RGB input image
-            instance_map (np.ndarray): Extracted instance_map
-            transform (Callable): Transform to apply. Defaults to None. 
-
-        Returns:
-            torch.Tensor: Extracted features of shape [nr_augmentations, nr_instances, nr_features]
-=======
             input_image (np.ndarray): RGB input image.
             instance_map (np.ndarray): Extracted instance_map.
             transform (Callable): Transform to apply. Defaults to None. 
 
         Returns:
             torch.Tensor: Extracted features of shape [nr_instances, nr_augmentations, nr_features].
->>>>>>> 79bda401
         """
 
         all_features = list()
         for transform in self.transforms:
             features = super()._extract_features(input_image, instance_map, transform=transform)
             all_features.append(features)
-<<<<<<< HEAD
-        return torch.stack(all_features)
-=======
 
         all_features = torch.stack(all_features)
         all_features = all_features.permute(1, 0, 2)
         return all_features
->>>>>>> 79bda401
 
 
 class GridPatchDataset(Dataset):
@@ -928,16 +894,6 @@
         of (size, size, 3).
 
         Args:
-<<<<<<< HEAD
-            image (np.ndarray): RGB input image
-            patch_size (int): Desired size of patches
-            resize_size (int): Desired resized size to input the network. If None, no resizing is done and the
-                               patches of size patch_size are provided to the network. Defaults to None.
-            stride (int): Desired stride for patch extraction
-            mean (list[float], optional): Channel-wise mean for image normalization
-            std (list[float], optional): Channel-wise std for image normalization
-            transform (list[transforms], optional): List of transformations for input image
-=======
             image (np.ndarray): RGB input image.
             patch_size (int): Desired size of patches.
             resize_size (int): Desired resized size to input the network. If None, no resizing is done and the
@@ -946,7 +902,6 @@
             mean (list[float], optional): Channel-wise mean for image normalization.
             std (list[float], optional): Channel-wise std for image normalization.
             transform (list[transforms], optional): List of transformations for input image.
->>>>>>> 79bda401
         """
         super().__init__()
         basic_transforms = [transforms.ToPILImage()]
@@ -1016,11 +971,7 @@
         Create a deep feature extractor.
 
         Args:
-<<<<<<< HEAD
-            architecture (str): Name of the architecture to use. According to torchvision.models syntax
-=======
             architecture (str): Name of the architecture to use. According to torchvision.models syntax.
->>>>>>> 79bda401
             patch_size (int): Desired size of patches.
             resize_size (int): Desired resized size to input the network. If None, no resizing is done and the
                                patches of size patch_size are provided to the network. Defaults to None.
@@ -1091,14 +1042,9 @@
         Extract features for a given RGB image in patches.
 
         Args:
-<<<<<<< HEAD
-            input_image (np.ndarray): RGB input image
-            transform (Callable): Transform to apply. Defaults to None. 
-=======
             input_image (np.ndarray): RGB input image.
             transform (Callable): Transform to apply. Defaults to None. 
 
->>>>>>> 79bda401
         Returns:
             torch.Tensor: Extracted features of shape [image.shape[0] // size * image.shape[1] // size, nr_features].
         """
@@ -1174,11 +1120,7 @@
             input_image (np.ndarray): RGB input image.
 
         Returns:
-<<<<<<< HEAD
-            torch.Tensor: Extracted features of shape [nr_augmentations, nr_rows, nr_cols, nr_features]
-=======
             torch.Tensor: Extracted features of shape [nr_rows, nr_cols, nr_augmentations, nr_features].
->>>>>>> 79bda401
         """
         all_features = list()
         for transform in self.transforms:
