--- conflicted
+++ resolved
@@ -108,13 +108,9 @@
         # For each super-pixel
         regions = regionprops(instance_map)
 
-        # pre-extract centroids to compute crowdedness 
+        # pre-extract centroids to compute crowdedness
         centroids = [r.centroid for r in regions]
-<<<<<<< HEAD
-        all_crowdedness = self._compute_std_crowdedness(centroids)
-=======
         all_mean_crowdedness, all_std_crowdedness = self._compute_crowdedness(centroids)
->>>>>>> 2ede022c
 
         for region_id, region in enumerate(regions):
             sp_mask = np.array(instance_map == region["label"], np.uint8)
@@ -137,7 +133,7 @@
             perimeter = region["perimeter"]
             solidity = region["solidity"]
             convex_hull_perimeter = self._compute_convex_hull_perimeter(sp_mask, instance_map)
-            roughness = convex_hull_perimeter / perimeter  
+            roughness = convex_hull_perimeter / perimeter
             shape_factor = 4 * np.pi * area / convex_hull_perimeter**2
             ellipticity = minor_axis_length / major_axis_length
             roundness = (4 * np.pi * area)/ (perimeter ** 2)
@@ -192,8 +188,8 @@
             glcm_energy = glcm_energy[0, 0]
             glcm_ASM = greycoprops(filt_glcm, prop="ASM")
             glcm_ASM = glcm_ASM[0, 0]
-            glcm_dispersion = np.std(filt_glcm)  
-            glcm_entropy = np.mean(Entropy(np.squeeze(filt_glcm), disk(3)))     
+            glcm_dispersion = np.std(filt_glcm)
+            glcm_entropy = np.mean(Entropy(np.squeeze(filt_glcm), disk(3)))
 
             feats_texture = [
                 entropy,
@@ -206,11 +202,7 @@
                 glcm_entropy
             ]
 
-<<<<<<< HEAD
-            feats_crowdedness = [all_crowdedness[region_id]] 
-=======
-            feats_crowdedness = [all_mean_crowdedness[region_id], all_std_crowdedness[region_id]] 
->>>>>>> 2ede022c
+            feats_crowdedness = [all_mean_crowdedness[region_id], all_std_crowdedness[region_id]]
 
             sp_feats = feats_shape + feats_color + feats_texture + feats_crowdedness
 
@@ -221,14 +213,6 @@
         return torch.Tensor(node_feat)
 
     @staticmethod
-<<<<<<< HEAD
-    def _compute_std_crowdedness(centroids, k=10):
-        dist = euclidean_distances(centroids, centroids)
-        idx = np.argpartition(dist, kth=k+1, axis=-1)
-        x = np.take_along_axis(dist, idx, axis=-1)[:, :k+1]
-        feat_crowd = np.std(x, axis=1)
-        return np.reshape(feat_crowd, newshape=(-1, 1))
-=======
     def _compute_crowdedness(centroids, k=10):
         dist = euclidean_distances(centroids, centroids)
         idx = np.argpartition(dist, kth=k+1, axis=-1)
@@ -236,7 +220,6 @@
         std_crowd = np.reshape(np.std(x, axis=1), newshape=(-1, 1))
         mean_crow = np.reshape(np.mean(x, axis=1), newshape=(-1, 1))
         return mean_crow, std_crowd
->>>>>>> 2ede022c
 
     @staticmethod
     def bounding_box(img):
@@ -257,11 +240,7 @@
         x2 = x2 + 2 if x2 + 2 <= instance_map.shape[1] - 1 else x2
         y2 = y2 + 2 if y2 + 2 <= instance_map.shape[0] - 1 else y2
         nuclei_map = sp_mask[y1:y2, x1:x2]
-<<<<<<< HEAD
-        contours, _ = cv2.findContours(nuclei_map, cv2.RETR_TREE, cv2.CHAIN_APPROX_SIMPLE)
-=======
         _, contours, _ = cv2.findContours(nuclei_map, cv2.RETR_TREE, cv2.CHAIN_APPROX_SIMPLE)
->>>>>>> 2ede022c
         hull = cv2.convexHull(contours[0])
         convex_hull_perimeter = cv2.arcLength(hull, True)
 
@@ -460,7 +439,7 @@
         """Returns a torchvision model from a given architecture string
 
         Args:
-            architecture (str): Torchvision model description 
+            architecture (str): Torchvision model description
 
         Returns:
             nn.Module: A pretrained pytorch model
@@ -651,10 +630,6 @@
     'glcm_ASM': 60,
     'glcm_dispersion': 61,
     'glcm_entropy': 62,
-<<<<<<< HEAD
-    'std_crowdedness': 63
-=======
     'mean_crowdedness': 63,
     'std_crowdedness': 64
->>>>>>> 2ede022c
 }