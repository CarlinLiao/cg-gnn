from pathlib import Path

from numpy.lib.function_base import gradient
from .pipeline import PipelineStep
from typing import Union, Any
from PIL import Image
import logging
import numpy as np
import cv2
import math
from histomicstk.saliency.tissue_detection import get_tissue_mask


class TissueMask(PipelineStep):
    def mkdir(self) -> Path:
        """Create path to output files"""
        assert (
            self.base_path is not None
        ), "Can only create directory if base_path was not None when constructing the object"
        if not self.output_dir.exists():
            self.output_dir.mkdir()
        return self.base_path

    def process_and_save(self, output_name: str, *args, **kwargs) -> np.ndarray:
        """Process and save in the provided path as a png image

        Args:
            output_name (str): Name of output file
        """
        assert (
            self.base_path is not None
        ), "Can only save intermediate output if base_path was not None during construction"
        output_path = self.output_dir / f"{output_name}.png"
        if output_path.exists():
            logging.info(
                "%s: Output of %s already exists, using it instead of recomputing",
                self.__class__.__name__,
                output_name,
            )
            try:
                with Image.open(output_path) as input_file:
                    output = np.array(input_file)
            except OSError as error:
                logging.critical("Could not open %s", output_path)
                raise error
        else:
            output = self.process(*args, **kwargs)
            with Image.fromarray(output) as output_image:
                output_image.save(output_path)
        return output

    def precompute(self, final_path) -> None:
        """Precompute all necessary information"""
        if self.base_path is not None:
            self._link_to_path(Path(final_path) / "tissue_masks")


class BrightnessThresholdTissueMask(TissueMask):
    def __init__(
        self,
        base_path: Union[None, str, Path],
        blur_size=25,
        dilation_steps=5,
        erosion_steps=10,
        kernel_size=20,
    ) -> None:
        self.blur_size = blur_size
        self.dilation_steps = dilation_steps
        self.erosion_steps = erosion_steps
        self.kernel_size = kernel_size
        super().__init__(base_path=base_path)
        self.kernel = np.ones((self.kernel_size, self.kernel_size), "uint8")

    def process(self, image) -> Any:
        """According to https://github.com/eiriniar/gleason_CNN/blob/master/utils/create_tissue_masks.py"""
        grey_image = cv2.cvtColor(image, cv2.COLOR_RGB2GRAY)
        blur = cv2.GaussianBlur(grey_image, (self.blur_size, self.blur_size), 0)
        ret, img_thres = cv2.threshold(
            blur, 0, 255, cv2.THRESH_BINARY_INV + cv2.THRESH_OTSU
        )
        # add padding to avoid weird borders afterwards
        bb = self.dilation_steps * 2 + self.erosion_steps + 2 * self.kernel_size + 40
        img_thres = cv2.copyMakeBorder(
            img_thres, bb, bb, bb, bb, cv2.BORDER_CONSTANT, value=0
        )
        # dilation to fill black holes
        img = cv2.dilate(img_thres, self.kernel, iterations=self.dilation_steps)
        # followed by erosion to restore borders, eat up small objects
        img = cv2.erode(img, self.kernel, iterations=self.erosion_steps)
        # then dilate again
        img = cv2.dilate(img, self.kernel, iterations=self.dilation_steps)
        # crop to restore original image
        ws = np.array(img)[bb:-bb, bb:-bb]
        return ws

<<<<<<< HEAD
class HistomicstkTissueMask(TissueMask):
    """Helper class to extract tissue mask from images"""
    def __init__(
        self,
        base_path: Union[None, str, Path],
        n_thresholding_steps=1,
        sigma=20,
        min_size=10,
        kernel_size=20,
        dilation_steps=1,
        background_gray_value=228,
        deconvolve_first=False,
        downsampling_factor=4
    ) -> None:
        """
        Args:
            n_thresholding_steps (int): Number of gaussian smoothing steps
            deconvolve_first (bool): Use hematoxylin channel to find cellular areas?
                                     This will make things ever-so-slightly slower but is better in
                                     getting rid of sharpie marker (if it's green, for example).
                                     Sometimes things work better without it, though.
            sigma (int): Sigma of gaussian filter
            min_size (int): Minimum size (in pixels) of contiguous tissue regions to keep
            kernel_size (int): Dilation kernel size
            dilation_steps (int): Number of dilation steps
            background_gray_value (int): Gray value of background pixels (usually high)
            downsampling_factor (int, optional): Downsampling factor from the input image
                                                 resolution. Defaults to 1.
        """
        self.n_thresholding_steps = n_thresholding_steps
        self.deconvolve_first = deconvolve_first
        self.sigma = sigma
        self.min_size = min_size
        self.kernel_size = kernel_size
        self.dilation_steps = dilation_steps
        self.background_gray_value = background_gray_value
        self.downsampling_factor = downsampling_factor
        super().__init__(base_path=base_path)
        self.kernel = np.ones((self.kernel_size, self.kernel_size), "uint8")

    @staticmethod
    def _downsample(image: np.ndarray, downsampling_factor: int) -> np.ndarray:
        """Downsample an input image with a given downsampling factor
        Args:
            image (np.array): Input tensor
            downsampling_factor (int): Factor to downsample
        Returns:
            np.array: Output tensor
        """
        height, width = image.shape[0], image.shape[1]
        new_height = math.floor(height / downsampling_factor)
        new_width = math.floor(width / downsampling_factor)
        downsampled_image = cv2.resize(
            image, (new_width, new_height), interpolation=cv2.INTER_NEAREST
        )
        return downsampled_image

    def process(self, image) -> Any:
        """Return the superpixels of a given input image
        Args:
            image (np.array): Input image
        Returns:
            np.array: Extracted superpixels
        """
        # Downsample image
        if self.downsampling_factor != 1:
            image = self._downsample(image, self.downsampling_factor)

        tissue_mask = np.zeros(shape=(image.shape[0], image.shape[1]))
        image_gray = cv2.cvtColor(image, cv2.COLOR_RGB2GRAY)

        # Detect tissue region
        while True:
            _, mask_ = get_tissue_mask(image,
                                       deconvolve_first=self.deconvolve_first,
                                       n_thresholding_steps=self.n_thresholding_steps,
                                       sigma=self.sigma,
                                       min_size=self.min_size)
            mask_ = cv2.dilate(mask_.astype(np.uint8),
                               self.kernel,
                               iterations=self.dilation_steps)
            image_masked = mask_ * image_gray

            if image_masked[image_masked > 0].mean() < self.background_gray_value:
                tissue_mask[mask_ != 0] = 1
                image[mask_ != 0] = (255, 255, 255)
            else:
                break
        tissue_mask = tissue_mask.astype(np.uint8)
        return tissue_mask
=======

class AnnotationPostProcessor(PipelineStep):
    def __init__(self, base_path: Union[None, str, Path], background_index) -> None:
        self.background_index = background_index
        super().__init__(base_path=base_path)

    def mkdir(self) -> Path:
        """Create path to output files"""
        assert (
            self.base_path is not None
        ), "Can only create directory if base_path was not None when constructing the object"
        return self.base_path

    def process(self, annotation, tissue_mask) -> Any:
        annotation = annotation.copy()
        annotation[~tissue_mask.astype(bool)] = self.background_index
        return annotation

    def process_and_save(self, output_name, *args, **kwargs: Any) -> Any:
        return self.process(*args, **kwargs)
>>>>>>> bfb79a55
<|MERGE_RESOLUTION|>--- conflicted
+++ resolved
@@ -93,7 +93,7 @@
         ws = np.array(img)[bb:-bb, bb:-bb]
         return ws
 
-<<<<<<< HEAD
+      
 class HistomicstkTissueMask(TissueMask):
     """Helper class to extract tissue mask from images"""
     def __init__(
@@ -184,7 +184,7 @@
                 break
         tissue_mask = tissue_mask.astype(np.uint8)
         return tissue_mask
-=======
+
 
 class AnnotationPostProcessor(PipelineStep):
     def __init__(self, base_path: Union[None, str, Path], background_index) -> None:
@@ -204,5 +204,4 @@
         return annotation
 
     def process_and_save(self, output_name, *args, **kwargs: Any) -> Any:
-        return self.process(*args, **kwargs)
->>>>>>> bfb79a55
+        return self.process(*args, **kwargs)