language: python
python:
  - 3.7
before_install:
  # download and install miniconda
  - wget http://repo.continuum.io/miniconda/Miniconda3-4.1.11-Linux-x86_64.sh -O miniconda.sh;
  - bash miniconda.sh -b -p $HOME/conda
  - export PATH="$HOME/conda/bin:$PATH"
  - conda config --set always_yes yes --set changeps1 no
  - conda update -q conda
  # create and activate the build/test environment
  - conda create -q -n histocartography python=$TRAVIS_PYTHON_VERSION pip cmake
  - source activate histocartography
  - python --version
  - pip install -U pip==20.2.4
  # for the documentation
  - pip install sphinx autodoc sphinx_autodoc_typehints sphinx_rtd_theme myst_parser better_apidoc

install:
  # install rdkit
  - conda env update -q --file environment.yml
  # install style dependencies
  - pip install black pep8 
  # install the module
  - pip install -e .
script:
  # style checking
  # - python -m black histocartography --check --diff --color
  # - python -m pep8 --ignore=E501 histocartography
  # static type checking
  # - python -m mypy histocartography
  # tests
  - python -m unittest discover -s test -p "test_*" -v
  # build the docs
  # build the docs
  - cd docs && make html && cd ..
deploy:
  - provider: pages
    skip_cleanup: true
    github_token: $GITHUB_TOKEN # Set in the settings page of your repository, as a secure variable
    local_dir: docs/_build/html
<<<<<<< HEAD
    github_url: github.ibm.com
=======
    github_url: $GITHUB_URL
>>>>>>> c23c0ae5
    on:
      branch: main<|MERGE_RESOLUTION|>--- conflicted
+++ resolved
@@ -1,3 +1,5 @@
+vm:
+  size: 2x-large
 language: python
 python:
   - 3.7
@@ -13,36 +15,25 @@
   - source activate histocartography
   - python --version
   - pip install -U pip==20.2.4
-  # for the documentation
   - pip install sphinx autodoc sphinx_autodoc_typehints sphinx_rtd_theme myst_parser better_apidoc
-
 install:
-  # install rdkit
   - conda env update -q --file environment.yml
-  # install style dependencies
   - pip install black pep8 
-  # install the module
+  - pip install codecov
   - pip install -e .
 script:
-  # style checking
-  # - python -m black histocartography --check --diff --color
-  # - python -m pep8 --ignore=E501 histocartography
-  # static type checking
-  # - python -m mypy histocartography
   # tests
-  - python -m unittest discover -s test -p "test_*" -v
+  - coverage run -m unittest discover -s test -p "test_*" -v
   # build the docs
-  # build the docs
+  #  cd docs && make html && cd ..
   - cd docs && make html && cd ..
+after_success:
+  - bash <(curl -s https://codecov.io/bash)
 deploy:
   - provider: pages
     skip_cleanup: true
     github_token: $GITHUB_TOKEN # Set in the settings page of your repository, as a secure variable
     local_dir: docs/_build/html
-<<<<<<< HEAD
-    github_url: github.ibm.com
-=======
     github_url: $GITHUB_URL
->>>>>>> c23c0ae5
     on:
       branch: main