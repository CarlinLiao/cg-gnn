#pip package names required by the package
plac==1.0.0
torch
lxml
openslide-python
<<<<<<< HEAD
numpy
PIL
boto3
=======
numpy
>>>>>>> 6f00400a
<|MERGE_RESOLUTION|>--- conflicted
+++ resolved
@@ -3,10 +3,6 @@
 torch
 lxml
 openslide-python
-<<<<<<< HEAD
 numpy
 PIL
-boto3
-=======
-numpy
->>>>>>> 6f00400a
+boto3