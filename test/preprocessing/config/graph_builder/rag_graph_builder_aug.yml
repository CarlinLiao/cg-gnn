--- conflicted
+++ resolved
@@ -37,10 +37,6 @@
       - features
       params:
         architecture: mobilenet_v2
-<<<<<<< HEAD
-        num_workers: 1
-=======
->>>>>>> aaba6cfa
         rotations:
           - 0
           - 90
